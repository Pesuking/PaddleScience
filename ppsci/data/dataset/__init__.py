--- conflicted
+++ resolved
@@ -30,13 +30,9 @@
     "IterableNamedArrayDataset",
     "NamedArrayDataset",
     "CSVDataset",
-<<<<<<< HEAD
     "IterableCSVDataset",
+    "IterableMatDataset",
     "MatDataset",
-    "IterableMatDataset",
-=======
-    "MatDataset",
->>>>>>> 042148a1
     "CylinderDataset",
     "LorenzDataset",
     "RosslerDataset",
